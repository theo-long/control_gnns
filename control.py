--- conflicted
+++ resolved
@@ -77,7 +77,6 @@
     def update(self, aggr_out, h):
         return self.mlp_upd(torch.cat([h, aggr_out], dim=-1))
 
-<<<<<<< HEAD
 
 class StochasticControl(ControlMP):
     def __init__(
@@ -97,6 +96,3 @@
 
 
 CONTROL_DICT = {"gcn": ControlGCNConv, "mp": ControlMP, "random": StochasticControl}
-=======
-CONTROL_DICT = {"gcn": ControlGCNConv, "mp": ControlMP}
->>>>>>> 24ca2588
